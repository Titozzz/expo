import { getExpoHomeDirectory } from '@expo/config/build/getUserState';
import { JSONValue } from '@expo/json-file';
import spawnAsync from '@expo/spawn-async';
import assert from 'assert';
import fs from 'fs';
import fetch from 'node-fetch';
import path from 'path';
import slugify from 'slugify';
import { Stream } from 'stream';
import tar from 'tar';
import { promisify } from 'util';

import { FileSystemCache } from '../api/rest/cache/FileSystemCache';
import { wrapFetchWithCache } from '../api/rest/cache/wrapFetchWithCache';
import * as Log from '../log';
import { createEntryResolver, createFileTransform } from './createFileTransform';
import { ensureDirectoryAsync } from './dir';
import { CommandError } from './errors';

<<<<<<< HEAD
const cachedFetch = createFetchWithCache(
=======
const cachedFetch = wrapFetchWithCache(
>>>>>>> 823d91d1
  fetch,
  new FileSystemCache({
    cacheDirectory: getCacheFilePath(),
    // Time to live. How long (in ms) responses remain cached before being automatically ejected. If undefined, responses are never automatically ejected from the cache.
    // ttl: 1000,
  })
);

export function sanitizeNpmPackageName(name: string): string {
  // https://github.com/npm/validate-npm-package-name/#naming-rules
  return (
    applyKnownNpmPackageNameRules(name) ||
    applyKnownNpmPackageNameRules(slugify(name)) ||
    // If nothing is left use 'app' like we do in Xcode projects.
    'app'
  );
}

function applyKnownNpmPackageNameRules(name: string): string | null {
  // https://github.com/npm/validate-npm-package-name/#naming-rules

  // package name cannot start with '.' or '_'.
  while (/^(\.|_)/.test(name)) {
    name = name.substring(1);
  }

  name = name.toLowerCase().replace(/[^a-zA-Z._\-/@]/g, '');

  return (
    name
      // .replace(/![a-z0-9-._~]+/g, '')
      // Remove special characters
      .normalize('NFD')
      .replace(/[\u0300-\u036f]/g, '') || null
  );
}

export async function npmViewAsync(...props: string[]): Promise<JSONValue> {
  const cmd = ['view', ...props, '--json'];
  const results = (await spawnAsync('npm', cmd)).stdout?.trim();
  const cmdString = `npm ${cmd.join(' ')}`;
  Log.debug('Run:', cmdString);
  if (!results) {
    return null;
  }
  try {
    return JSON.parse(results);
  } catch (error: any) {
    throw new Error(
      `Could not parse JSON returned from "${cmdString}".\n\n${results}\n\nError: ${error.message}`
    );
  }
}

/** Given a package name like `expo` or `expo@beta`, return the registry URL if it exists. */
export async function getNpmUrlAsync(packageName: string): Promise<string> {
  const results = await npmViewAsync(packageName, 'dist.tarball');

  assert(results, `Could not get npm url for package "${packageName}"`);

  // Fully qualified url returns a string.
  // Example:
  // 𝝠 npm view expo-template-bare-minimum@sdk-33 dist.tarball --json
  if (typeof results === 'string') {
    return results;
  }

  // When the tag is arbitrary, the tarball url is an array, return the last value as it's the most recent.
  // Example:
  // 𝝠 npm view expo-template-bare-minimum@33 dist.tarball --json
  if (Array.isArray(results)) {
    return results[results.length - 1] as string;
  }

  throw new CommandError(
    'Expected results of `npm view ...` to be an array or string. Instead found: ' + results
  );
}

// @ts-ignore
const pipeline = promisify(Stream.pipeline);

export async function downloadAndExtractNpmModuleAsync(
  npmName: string,
  props: ExtractProps
): Promise<void> {
  const url = await getNpmUrlAsync(npmName);

  Log.debug('Fetch from URL:', url);
  await extractNpmTarballFromUrlAsync(url, props);
}

export async function extractLocalNpmTarballAsync(
  tarFilePath: string,
  props: ExtractProps
): Promise<void> {
  const readStream = fs.createReadStream(tarFilePath);
  await extractNpmTarballAsync(readStream, props);
}

type ExtractProps = {
  name: string;
  cwd: string;
  strip?: number;
  fileList?: string[];
};

function getCacheFilePath() {
  return path.join(getExpoHomeDirectory(), 'template-cache');
}

async function createUrlStreamAsync(url: string) {
  const response = await cachedFetch(url);
  if (!response.ok) {
    throw new Error(`Unexpected response: ${response.statusText}. From url: ${url}`);
  }

  return response.body;
}

export async function extractNpmTarballFromUrlAsync(
  url: string,
  props: ExtractProps
): Promise<void> {
  await extractNpmTarballAsync(await createUrlStreamAsync(url), props);
}

export async function extractNpmTarballAsync(
  stream: NodeJS.ReadableStream,
  props: ExtractProps
): Promise<void> {
  const { cwd, strip, name, fileList = [] } = props;

  await ensureDirectoryAsync(cwd);

  await pipeline(
    stream,
    tar.extract(
      {
        cwd,
        transform: createFileTransform(name),
        onentry: createEntryResolver(name),
        strip: strip ?? 1,
      },
      fileList
    )
  );
}<|MERGE_RESOLUTION|>--- conflicted
+++ resolved
@@ -17,11 +17,7 @@
 import { ensureDirectoryAsync } from './dir';
 import { CommandError } from './errors';
 
-<<<<<<< HEAD
-const cachedFetch = createFetchWithCache(
-=======
 const cachedFetch = wrapFetchWithCache(
->>>>>>> 823d91d1
   fetch,
   new FileSystemCache({
     cacheDirectory: getCacheFilePath(),
